""" signature.py

Signature SubPackets
"""
import binascii
import calendar

from datetime import datetime
from datetime import timedelta

import six

from .types import EmbeddedSignatureHeader
from .types import Signature

from ...constants import CompressionAlgorithm
from ...constants import Features as _Features
from ...constants import HashAlgorithm
from ...constants import KeyFlags as _KeyFlags
from ...constants import KeyServerPreferences as _KeyServerPreferences
from ...constants import NotationDataFlags
from ...constants import PubKeyAlgorithm
from ...constants import RevocationKeyClass
from ...constants import RevocationReason
from ...constants import SymmetricKeyAlgorithm

from ...decorators import sdproperty

from ...types import Fingerprint


__all__ = ['URI',
           'FlagList',
           'ByteFlag',
           'Boolean',
           'CreationTime',
           'SignatureExpirationTime',
           'ExportableCertification',
           'TrustSignature',
           'RegularExpression',
           'Revocable',
           'KeyExpirationTime',
           'PreferredSymmetricAlgorithms',
           'RevocationKey',
           'Issuer',
           'NotationData',
           'PreferredHashAlgorithms',
           'PreferredCompressionAlgorithms',
           'KeyServerPreferences',
           'PreferredKeyServer',
           'PrimaryUserID',
           'Policy',
           'KeyFlags',
           'SignersUserID',
           'ReasonForRevocation',
           'Features',
           'EmbeddedSignature',
           'IssuerFingerprint',
<<<<<<< HEAD
           'IntendedRecipient']
=======
           'AttestedCertifications']
>>>>>>> 1324e0ac


class URI(Signature):
    @sdproperty
    def uri(self):
        return self._uri

    @uri.register(str)
    @uri.register(six.text_type)
    def uri_str(self, val):
        self._uri = val

    @uri.register(bytearray)
    def uri_bytearray(self, val):
        self.uri = val.decode('latin-1')

    def __init__(self):
        super(URI, self).__init__()
        self.uri = ""

    def __bytearray__(self):
        _bytes = super(URI, self).__bytearray__()
        _bytes += self.uri.encode()
        return _bytes

    def parse(self, packet):
        super(URI, self).parse(packet)
        self.uri = packet[:(self.header.length - 1)]
        del packet[:(self.header.length - 1)]


class FlagList(Signature):
    __flags__ = None

    @sdproperty
    def flags(self):
        return self._flags

    @flags.register(list)
    @flags.register(tuple)
    def flags_list(self, val):
        self._flags = list(val)

    @flags.register(int)
    @flags.register(CompressionAlgorithm)
    @flags.register(HashAlgorithm)
    @flags.register(PubKeyAlgorithm)
    @flags.register(SymmetricKeyAlgorithm)
    def flags_int(self, val):
        if self.__flags__ is None:  # pragma: no cover
            raise AttributeError("Error: __flags__ not set!")

        self._flags.append(self.__flags__(val))

    @flags.register(bytearray)
    def flags_bytearray(self, val):
        self.flags = self.bytes_to_int(val)

    def __init__(self):
        super(FlagList, self).__init__()
        self.flags = []

    def __bytearray__(self):
        _bytes = super(FlagList, self).__bytearray__()
        _bytes += b''.join(self.int_to_bytes(b) for b in self.flags)
        return _bytes

    def parse(self, packet):
        super(FlagList, self).parse(packet)
        for i in range(0, self.header.length - 1):
            self.flags = packet[:1]
            del packet[:1]


class ByteFlag(Signature):
    __flags__ = None

    @sdproperty
    def flags(self):
        return self._flags

    @flags.register(set)
    @flags.register(list)
    def flags_seq(self, val):
        self._flags = set(val)

    @flags.register(int)
    @flags.register(_KeyFlags)
    @flags.register(_Features)
    def flags_int(self, val):
        if self.__flags__ is None:  # pragma: no cover
            raise AttributeError("Error: __flags__ not set!")

        self._flags |= (self.__flags__ & val)

    @flags.register(bytearray)
    def flags_bytearray(self, val):
        self.flags = self.bytes_to_int(val)

    def __init__(self):
        super(ByteFlag, self).__init__()
        self.flags = []

    def __bytearray__(self):
        _bytes = super(ByteFlag, self).__bytearray__()
        _bytes += self.int_to_bytes(sum(self.flags))
        # null-pad _bytes if they are not up to the end now
        if len(_bytes) < len(self):
            _bytes += b'\x00' * (len(self) - len(_bytes))
        return _bytes

    def parse(self, packet):
        super(ByteFlag, self).parse(packet)
        for i in range(0, self.header.length - 1):
            self.flags = packet[:1]
            del packet[:1]


class Boolean(Signature):
    @sdproperty
    def bflag(self):
        return self._bool

    @bflag.register(bool)
    def bflag_bool(self, val):
        self._bool = val

    @bflag.register(bytearray)
    def bflag_bytearray(self, val):
        self.bool = bool(self.bytes_to_int(val))

    def __init__(self):
        super(Boolean, self).__init__()
        self.bflag = False

    def __bytearray__(self):
        _bytes = super(Boolean, self).__bytearray__()
        _bytes += self.int_to_bytes(int(self.bflag))
        return _bytes

    def __bool__(self):
        return self.bflag

    def __nonzero__(self):
        return self.__bool__()

    def parse(self, packet):
        super(Boolean, self).parse(packet)
        self.bflag = packet[:1]
        del packet[:1]


class CreationTime(Signature):
    """
    5.2.3.4.  Signature Creation Time

    (4-octet time field)

    The time the signature was made.

    MUST be present in the hashed area.
   """
    __typeid__ = 0x02

    @sdproperty
    def created(self):
        return self._created

    @created.register(datetime)
    def created_datetime(self, val):
        self._created = val

    @created.register(int)
    def created_int(self, val):
        self.created = datetime.utcfromtimestamp(val)

    @created.register(bytearray)
    def created_bytearray(self, val):
        self.created = self.bytes_to_int(val)

    def __init__(self):
        super(CreationTime, self).__init__()
        self.created = datetime.utcnow()

    def __bytearray__(self):
        _bytes = super(CreationTime, self).__bytearray__()
        _bytes += self.int_to_bytes(calendar.timegm(self.created.utctimetuple()), 4)
        return _bytes

    def parse(self, packet):
        super(CreationTime, self).parse(packet)
        self.created = packet[:4]
        del packet[:4]


class SignatureExpirationTime(Signature):
    """
    5.2.3.10.  Signature Expiration Time

    (4-octet time field)

    The validity period of the signature.  This is the number of seconds
    after the signature creation time that the signature expires.  If
    this is not present or has a value of zero, it never expires.
    """
    __typeid__ = 0x03

    @sdproperty
    def expires(self):
        return self._expires

    @expires.register(timedelta)
    def expires_timedelta(self, val):
        self._expires = val

    @expires.register(int)
    def expires_int(self, val):
        self.expires = timedelta(seconds=val)

    @expires.register(bytearray)
    def expires_bytearray(self, val):
        self.expires = self.bytes_to_int(val)

    def __init__(self):
        super(SignatureExpirationTime, self).__init__()
        self.expires = 0

    def __bytearray__(self):
        _bytes = super(SignatureExpirationTime, self).__bytearray__()
        _bytes += self.int_to_bytes(int(self.expires.total_seconds()), 4)
        return _bytes

    def parse(self, packet):
        super(SignatureExpirationTime, self).parse(packet)
        self.expires = packet[:4]
        del packet[:4]


class ExportableCertification(Boolean):
    """
    5.2.3.11.  Exportable Certification

    (1 octet of exportability, 0 for not, 1 for exportable)

    This subpacket denotes whether a certification signature is
    "exportable", to be used by other users than the signature's issuer.
    The packet body contains a Boolean flag indicating whether the
    signature is exportable.  If this packet is not present, the
    certification is exportable; it is equivalent to a flag containing a
    1.

    Non-exportable, or "local", certifications are signatures made by a
    user to mark a key as valid within that user's implementation only.
    Thus, when an implementation prepares a user's copy of a key for
    transport to another user (this is the process of "exporting" the
    key), any local certification signatures are deleted from the key.

    The receiver of a transported key "imports" it, and likewise trims
    any local certifications.  In normal operation, there won't be any,
    assuming the import is performed on an exported key.  However, there
    are instances where this can reasonably happen.  For example, if an
    implementation allows keys to be imported from a key database in
    addition to an exported key, then this situation can arise.

    Some implementations do not represent the interest of a single user
    (for example, a key server).  Such implementations always trim local
    certifications from any key they handle.
    """
    __typeid__ = 0x04


class TrustSignature(Signature):
    """
    5.2.3.13.  Trust Signature

    (1 octet "level" (depth), 1 octet of trust amount)

    Signer asserts that the key is not only valid but also trustworthy at
    the specified level.  Level 0 has the same meaning as an ordinary
    validity signature.  Level 1 means that the signed key is asserted to
    be a valid trusted introducer, with the 2nd octet of the body
    specifying the degree of trust.  Level 2 means that the signed key is
    asserted to be trusted to issue level 1 trust signatures, i.e., that
    it is a "meta introducer".  Generally, a level n trust signature
    asserts that a key is trusted to issue level n-1 trust signatures.
    The trust amount is in a range from 0-255, interpreted such that
    values less than 120 indicate partial trust and values of 120 or
    greater indicate complete trust.  Implementations SHOULD emit values
    of 60 for partial trust and 120 for complete trust.
    """
    __typeid__ = 0x05

    @sdproperty
    def level(self):
        return self._level

    @level.register(int)
    def level_int(self, val):
        self._level = val

    @level.register(bytearray)
    def level_bytearray(self, val):
        self.level = self.bytes_to_int(val)

    @sdproperty
    def amount(self):
        return self._amount

    @amount.register(int)
    def amount_int(self, val):
        # clamp 'val' to the range 0-255
        self._amount = max(0, min(val, 255))

    @amount.register(bytearray)
    def amount_bytearray(self, val):
        self.amount = self.bytes_to_int(val)

    def __init__(self):
        super(TrustSignature, self).__init__()
        self.level = 0
        self.amount = 0

    def __bytearray__(self):
        _bytes = super(TrustSignature, self).__bytearray__()
        _bytes += self.int_to_bytes(self.level)
        _bytes += self.int_to_bytes(self.amount)
        return _bytes

    def parse(self, packet):
        super(TrustSignature, self).parse(packet)
        self.level = packet[:1]
        del packet[:1]
        self.amount = packet[:1]
        del packet[:1]


class RegularExpression(Signature):
    """
    5.2.3.14.  Regular Expression

    (null-terminated regular expression)

    Used in conjunction with trust Signature packets (of level > 0) to
    limit the scope of trust that is extended.  Only signatures by the
    target key on User IDs that match the regular expression in the body
    of this packet have trust extended by the trust Signature subpacket.
    The regular expression uses the same syntax as the Henry Spencer's
    "almost public domain" regular expression [REGEX] package.  A
    description of the syntax is found in Section 8 below.
    """
    __typeid__ = 0x06

    @sdproperty
    def regex(self):
        return self._regex

    @regex.register(str)
    @regex.register(six.text_type)
    def regex_str(self, val):
        self._regex = val

    @regex.register(bytearray)
    def regex_bytearray(self, val):
        self.regex = val.decode('latin-1')

    def __init__(self):
        super(RegularExpression, self).__init__()
        self.regex = r''

    def __bytearray__(self):
        _bytes = super(RegularExpression, self).__bytearray__()
        _bytes += self.regex.encode()
        return _bytes

    def parse(self, packet):
        super(RegularExpression, self).parse(packet)
        self.regex = packet[:(self.header.length - 1)]
        del packet[:(self.header.length - 1)]


class Revocable(Boolean):
    """
    5.2.3.12.  Revocable

    (1 octet of revocability, 0 for not, 1 for revocable)

    Signature's revocability status.  The packet body contains a Boolean
    flag indicating whether the signature is revocable.  Signatures that
    are not revocable have any later revocation signatures ignored.  They
    represent a commitment by the signer that he cannot revoke his
    signature for the life of his key.  If this packet is not present,
    the signature is revocable.
    """
    __typeid__ = 0x07


class KeyExpirationTime(SignatureExpirationTime):
    """
    5.2.3.6.  Key Expiration Time

    (4-octet time field)

    The validity period of the key.  This is the number of seconds after
    the key creation time that the key expires.  If this is not present
    or has a value of zero, the key never expires.  This is found only on
    a self-signature.
    """
    __typeid__ = 0x09


class PreferredSymmetricAlgorithms(FlagList):
    """
    5.2.3.7.  Preferred Symmetric Algorithms

    (array of one-octet values)

    Symmetric algorithm numbers that indicate which algorithms the key
    holder prefers to use.  The subpacket body is an ordered list of
    octets with the most preferred listed first.  It is assumed that only
    algorithms listed are supported by the recipient's software.
    Algorithm numbers are in Section 9.  This is only found on a self-
    signature.
    """
    __typeid__ = 0x0B
    __flags__ = SymmetricKeyAlgorithm


class RevocationKey(Signature):
    """
    5.2.3.15.  Revocation Key

    (1 octet of class, 1 octet of public-key algorithm ID, 20 octets of
    fingerprint)

    Authorizes the specified key to issue revocation signatures for this
    key.  Class octet must have bit 0x80 set.  If the bit 0x40 is set,
    then this means that the revocation information is sensitive.  Other
    bits are for future expansion to other kinds of authorizations.  This
    is found on a self-signature.

    If the "sensitive" flag is set, the keyholder feels this subpacket
    contains private trust information that describes a real-world
    sensitive relationship.  If this flag is set, implementations SHOULD
    NOT export this signature to other users except in cases where the
    data needs to be available: when the signature is being sent to the
    designated revoker, or when it is accompanied by a revocation
    signature from that revoker.  Note that it may be appropriate to
    isolate this subpacket within a separate signature so that it is not
    combined with other subpackets that need to be exported.
    """
    __typeid__ = 0x0C

    @sdproperty
    def keyclass(self):
        return self._keyclass

    @keyclass.register(list)
    def keyclass_list(self, val):
        self._keyclass = val

    @keyclass.register(int)
    @keyclass.register(RevocationKeyClass)
    def keyclass_int(self, val):
        self._keyclass += RevocationKeyClass & val

    @keyclass.register(bytearray)
    def keyclass_bytearray(self, val):
        self.keyclass = self.bytes_to_int(val)

    @sdproperty
    def algorithm(self):
        return self._algorithm

    @algorithm.register(int)
    @algorithm.register(PubKeyAlgorithm)
    def algorithm_int(self, val):
        self._algorithm = PubKeyAlgorithm(val)

    @algorithm.register(bytearray)
    def algorithm_bytearray(self, val):
        self.algorithm = self.bytes_to_int(val)

    @sdproperty
    def fingerprint(self):
        return self._fingerprint

    @fingerprint.register(str)
    @fingerprint.register(six.text_type)
    @fingerprint.register(Fingerprint)
    def fingerprint_str(self, val):
        self._fingerprint = Fingerprint(val)

    @fingerprint.register(bytearray)
    def fingerprint_bytearray(self, val):
        self.fingerprint = ''.join('{:02x}'.format(c) for c in val).upper()

    def __init__(self):
        super(RevocationKey, self).__init__()
        self.keyclass = []
        self.algorithm = PubKeyAlgorithm.Invalid
        self._fingerprint = ""

    def __bytearray__(self):
        _bytes = super(RevocationKey, self).__bytearray__()
        _bytes += self.int_to_bytes(sum(self.keyclass))
        _bytes += self.int_to_bytes(self.algorithm.value)
        _bytes += self.fingerprint.__bytes__()
        return _bytes

    def parse(self, packet):
        super(RevocationKey, self).parse(packet)
        self.keyclass = packet[:1]
        del packet[:1]
        self.algorithm = packet[:1]
        del packet[:1]
        self.fingerprint = packet[:20]
        del packet[:20]


class Issuer(Signature):
    __typeid__ = 0x10

    @sdproperty
    def issuer(self):
        return self._issuer

    @issuer.register(bytearray)
    def issuer_bytearray(self, val):
        self._issuer = binascii.hexlify(val).upper().decode('latin-1')

    def __init__(self):
        super(Issuer, self).__init__()
        self.issuer = bytearray()

    def __bytearray__(self):
        _bytes = super(Issuer, self).__bytearray__()
        _bytes += binascii.unhexlify(self._issuer.encode())
        return _bytes

    def parse(self, packet):
        super(Issuer, self).parse(packet)
        self.issuer = packet[:8]
        del packet[:8]


class NotationData(Signature):
    __typeid__ = 0x14

    @sdproperty
    def flags(self):
        return self._flags

    @flags.register(list)
    def flags_list(self, val):
        self._flags = val

    @flags.register(int)
    @flags.register(NotationDataFlags)
    def flags_int(self, val):
        self.flags += NotationDataFlags & val

    @flags.register(bytearray)
    def flags_bytearray(self, val):
        self.flags = self.bytes_to_int(val)

    @sdproperty
    def name(self):
        return self._name

    @name.register(str)
    @name.register(six.text_type)
    def name_str(self, val):
        self._name = val

    @name.register(bytearray)
    def name_bytearray(self, val):
        self.name = val.decode('latin-1')

    @sdproperty
    def value(self):
        return self._value

    @value.register(str)
    @value.register(six.text_type)
    def value_str(self, val):
        self._value = val

    @value.register(bytearray)
    def value_bytearray(self, val):
        if NotationDataFlags.HumanReadable in self.flags:
            self.value = val.decode('latin-1')

        else:  # pragma: no cover
            self._value = val

    def __init__(self):
        super(NotationData, self).__init__()
        self.flags = [0, 0, 0, 0]
        self.name = ""
        self.value = ""

    def __bytearray__(self):
        _bytes = super(NotationData, self).__bytearray__()
        _bytes += self.int_to_bytes(sum(self.flags)) + b'\x00\x00\x00'
        _bytes += self.int_to_bytes(len(self.name), 2)
        _bytes += self.int_to_bytes(len(self.value), 2)
        _bytes += self.name.encode()
        _bytes += self.value if isinstance(self.value, bytearray) else self.value.encode()
        return bytes(_bytes)

    def parse(self, packet):
        super(NotationData, self).parse(packet)
        self.flags = packet[:1]
        del packet[:4]
        nlen = self.bytes_to_int(packet[:2])
        del packet[:2]
        vlen = self.bytes_to_int(packet[:2])
        del packet[:2]
        self.name = packet[:nlen]
        del packet[:nlen]
        self.value = packet[:vlen]
        del packet[:vlen]


class PreferredHashAlgorithms(FlagList):
    __typeid__ = 0x15
    __flags__ = HashAlgorithm


class PreferredCompressionAlgorithms(FlagList):
    __typeid__ = 0x16
    __flags__ = CompressionAlgorithm


class KeyServerPreferences(ByteFlag):
    __typeid__ = 0x17
    __flags__ = _KeyServerPreferences


class PreferredKeyServer(URI):
    __typeid__ = 0x18


class PrimaryUserID(Signature):
    __typeid__ = 0x19

    @sdproperty
    def primary(self):
        return self._primary

    @primary.register(bool)
    def primary_bool(self, val):
        self._primary = val

    @primary.register(bytearray)
    def primary_byrearray(self, val):
        self.primary = bool(self.bytes_to_int(val))

    def __init__(self):
        super(PrimaryUserID, self).__init__()
        self.primary = True

    def __bytearray__(self):
        _bytes = super(PrimaryUserID, self).__bytearray__()
        _bytes += self.int_to_bytes(int(self.primary))
        return _bytes

    def __bool__(self):
        return self.primary

    def __nonzero__(self):
        return self.__bool__()

    def parse(self, packet):
        super(PrimaryUserID, self).parse(packet)
        self.primary = packet[:1]
        del packet[:1]


class Policy(URI):
    __typeid__ = 0x1a


class KeyFlags(ByteFlag):
    __typeid__ = 0x1B
    __flags__ = _KeyFlags


class SignersUserID(Signature):
    __typeid__ = 0x1C

    @sdproperty
    def userid(self):
        return self._userid

    @userid.register(str)
    @userid.register(six.text_type)
    def userid_str(self, val):
        self._userid = val

    @userid.register(bytearray)
    def userid_bytearray(self, val):
        self.userid = val.decode('latin-1')

    def __init__(self):
        super(SignersUserID, self).__init__()
        self.userid = ""

    def __bytearray__(self):
        _bytes = super(SignersUserID, self).__bytearray__()
        _bytes += self.userid.encode()
        return _bytes

    def parse(self, packet):
        super(SignersUserID, self).parse(packet)
        self.userid = packet[:(self.header.length - 1)]
        del packet[:(self.header.length - 1)]


class ReasonForRevocation(Signature):
    __typeid__ = 0x1D

    @sdproperty
    def code(self):
        return self._code

    @code.register(int)
    @code.register(RevocationReason)
    def code_int(self, val):
        self._code = RevocationReason(val)

    @code.register(bytearray)
    def code_bytearray(self, val):
        self.code = self.bytes_to_int(val)

    @sdproperty
    def string(self):
        return self._string

    @string.register(str)
    @string.register(six.text_type)
    def string_str(self, val):
        self._string = val

    @string.register(bytearray)
    def string_bytearray(self, val):
        self.string = val.decode('latin-1')

    def __init__(self):
        super(ReasonForRevocation, self).__init__()
        self.code = 0x00
        self.string = ""

    def __bytearray__(self):
        _bytes = super(ReasonForRevocation, self).__bytearray__()
        _bytes += self.int_to_bytes(self.code)
        _bytes += self.string.encode()
        return _bytes

    def parse(self, packet):
        super(ReasonForRevocation, self).parse(packet)
        self.code = packet[:1]
        del packet[:1]
        self.string = packet[:(self.header.length - 2)]
        del packet[:(self.header.length - 2)]


class Features(ByteFlag):
    __typeid__ = 0x1E
    __flags__ = _Features


##TODO: obtain subpacket type 0x1F - Signature Target


class EmbeddedSignature(Signature):
    __typeid__ = 0x20

    @sdproperty
    def _sig(self):
        return self._sigpkt

    @_sig.setter
    def _sig(self, val):
        esh = EmbeddedSignatureHeader()
        esh.version = val.header.version
        val.header = esh
        val.update_hlen()
        self._sigpkt = val

    @property
    def sigtype(self):
        return self._sig.sigtype

    @property
    def pubalg(self):
        return self._sig.pubalg

    @property
    def halg(self):
        return self._sig.halg

    @property
    def subpackets(self):
        return self._sig.subpackets

    @property
    def hash2(self):  # pragma: no cover
        return self._sig.hash2

    @property
    def signature(self):
        return self._sig.signature

    @property
    def signer(self):
        return self._sig.signer

    def __init__(self):
        super(EmbeddedSignature, self).__init__()
        from ..packets import SignatureV4
        self._sigpkt = SignatureV4()
        self._sigpkt.header = EmbeddedSignatureHeader()

    def __bytearray__(self):
        return super(EmbeddedSignature, self).__bytearray__() + self._sigpkt.__bytearray__()

    def parse(self, packet):
        super(EmbeddedSignature, self).parse(packet)
        self._sig.parse(packet)


class IssuerFingerprint(Signature):
    '''
    (from RFC4880bis-07)
    5.2.3.28.  Issuer Fingerprint

    (1 octet key version number, N octets of fingerprint)

    The OpenPGP Key fingerprint of the key issuing the signature.  This
    subpacket SHOULD be included in all signatures.  If the version of
    the issuing key is 4 and an Issuer subpacket is also included in the
    signature, the key ID of the Issuer subpacket MUST match the low 64
    bits of the fingerprint.

    Note that the length N of the fingerprint for a version 4 key is 20
    octets; for a version 5 key N is 32.
    '''
    __typeid__ = 0x21

    @sdproperty
    def version(self):
        return self._version

    @version.register(int)
    def version_int(self, val):
        self._version = val

    @version.register(bytearray)
    def version_bytearray(self, val):
        self.version = self.bytes_to_int(val)

    @sdproperty
    def issuer_fingerprint(self):
        return self._issuer_fpr

    @issuer_fingerprint.register(str)
    @issuer_fingerprint.register(six.text_type)
    @issuer_fingerprint.register(Fingerprint)
    def issuer_fingerprint_str(self, val):
        self._issuer_fpr = Fingerprint(val)

    @issuer_fingerprint.register(bytearray)
    def issuer_fingerprint_bytearray(self, val):
        self.issuer_fingerprint = ''.join('{:02x}'.format(c) for c in val).upper()

    def __init__(self):
        super(IssuerFingerprint, self).__init__()
        self.version = 4
        self._issuer_fpr = ""

    def __bytearray__(self):
        _bytes = super(IssuerFingerprint, self).__bytearray__()
        _bytes += self.int_to_bytes(self.version)
        _bytes += self.issuer_fingerprint.__bytes__()
        return _bytes

    def parse(self, packet):
        super(IssuerFingerprint, self).parse(packet)
        self.version = packet[:1]
        del packet[:1]

        if self.version == 4:
            fpr_len = 20
        elif self.version == 5:  # pragma: no cover
            fpr_len = 32
        else:  # pragma: no cover
            fpr_len = self.header.length - 1

        self.issuer_fingerprint = packet[:fpr_len]
        del packet[:fpr_len]


<<<<<<< HEAD
class IntendedRecipient(Signature):
    '''
    (from RFC4880bis-08)
    5.2.3.29. Intended Recipient

    (1 octet key version number, N octets of fingerprint)

    The OpenPGP Key fingerprint of the intended recipient primary key.
    If one or more subpackets of this type are included in a signature,
    it SHOULD be considered valid only in an encrypted context, where the
    key it was encrypted to is one of the indicated primary keys, or one
    of their subkeys.  This can be used to prevent forwarding a signature
    outside of its intended, encrypted context.

    Note that the length N of the fingerprint for a version 4 key is 20
    octets; for a version 5 key N is 32.
    '''
    __typeid__ = 0x23

    @sdproperty
    def version(self):
        return self._version

    @version.register(int)
    def version_int(self, val):
        self._version = val

    @version.register(bytearray)
    def version_bytearray(self, val):
        self.version = self.bytes_to_int(val)

    @sdproperty
    def intended_recipient(self):
        return self._intended_recipient

    @intended_recipient.register(str)
    @intended_recipient.register(six.text_type)
    @intended_recipient.register(Fingerprint)
    def intended_recipient_str(self, val):
        self._intended_recipient = Fingerprint(val)

    @intended_recipient.register(bytearray)
    def intended_recipient_bytearray(self, val):
        self.intended_recipient = ''.join('{:02x}'.format(c) for c in val).upper()

    def __init__(self):
        super(IntendedRecipient, self).__init__()
        self.version = 4
        self._intended_recipient = ""

    def __bytearray__(self):
        _bytes = super(IntendedRecipient, self).__bytearray__()
        _bytes += self.int_to_bytes(self.version)
        _bytes += self.intended_recipient.__bytes__()
        return _bytes

    def parse(self, packet):
        super(IntendedRecipient, self).parse(packet)
        self.version = packet[:1]
        del packet[:1]

        if self.version == 4:
            fpr_len = 20
        elif self.version == 5:  # pragma: no cover
            fpr_len = 32
        else:  # pragma: no cover
            fpr_len = self.header.length - 1

        self.intended_recipient = packet[:fpr_len]
        del packet[:fpr_len]
=======
class AttestedCertifications(Signature):
    '''
    (from RFC4880bis-08)
    5.2.3.30. Attested Certifications

    (N octets of certification digests)

    This subpacket MUST only appear as a hashed subpacket of an
    Attestation Key Signature.  It has no meaning in any other signature
    type.  It is used by the primary key to attest to a set of third-
    party certifications over the associated User ID or User Attribute.
    This enables the holder of an OpenPGP primary key to mark specific
    third-party certifications as re-distributable with the rest of the
    Transferable Public Key (see the "No-modify" flag in "Key Server
    Preferences", above).  Implementations MUST include exactly one
    Attested Certification subpacket in any generated Attestation Key
    Signature.

    The contents of the subpacket consists of a series of digests using
    the same hash algorithm used by the signature itself.  Each digest is
    made over one third-party signature (any Certification, i.e.,
    signature type 0x10-0x13) that covers the same Primary Key and User
    ID (or User Attribute).  For example, an Attestation Key Signature
    made by key X over user ID U using hash algorithm SHA256 might
    contain an Attested Certifications subpacket of 192 octets (6*32
    octets) covering six third-party certification Signatures over <X,U>.
    They SHOULD be ordered by binary hash value from low to high (e.g., a
    hash with hexadecimal value 037a... precedes a hash with value
    0392..., etc).  The length of this subpacket MUST be an integer
    multiple of the length of the hash algorithm used for the enclosing
    Attestation Key Signature.

    The listed digests MUST be calculated over the third-party
    certification's Signature packet as described in the "Computing
    Signatures" section, but without a trailer: the hash data starts with
    the octet 0x88, followed by the four-octet length of the Signature,
    and then the body of the Signature packet.  (Note that this is an
    old-style packet header for a Signature packet with the length-of-
    length field set to zero.)  The unhashed subpacket data of the
    Signature packet being hashed is not included in the hash, and the
    unhashed subpacket data length value is set to zero.

    If an implementation encounters more than one such subpacket in an
    Attestation Key Signature, it MUST treat it as a single Attested
    Certifications subpacket containing the union of all hashes.

    The Attested Certifications subpacket in the most recent Attestation
    Key Signature over a given user ID supersedes all Attested
    Certifications subpackets from any previous Attestation Key
    Signature.  However, note that if more than one Attestation Key
    Signatures has the same (most recent) Signature Creation Time
    subpacket, implementations MUST consider the union of the
    attestations of all Attestation Key Signatures (this allows the
    keyholder to attest to more third-party certifications than could fit
    in a single Attestation Key Signature).

    If a keyholder Alice has already attested to third-party
    certifications from Bob and Carol and she wants to add an attestation
    to a certification from David, she should issue a new Attestation Key
    Signature (with a more recent Signature Creation timestamp) that
    contains an Attested Certifications subpacket covering all three
    third-party certifications.

    If she later decides that she does not want Carol's certification to
    be redistributed with her certificate, she can issue a new
    Attestation Key Signature (again, with a more recent Signature
    Creation timestamp) that contains an Attested Certifications
    subpacket covering only the certifications from Bob and David.

    Note that Certification Revocation Signatures are not relevant for
    Attestation Key Signatures.  To rescind all attestations, the primary
    key holder needs only to publish a more recent Attestation Key
    Signature with an empty Attested Certifications subpacket.
    '''
    __typeid__ = 0x25

    @sdproperty
    def attested_certifications(self):
        return self._attested_certifications

    @attested_certifications.register(bytearray) 
    @attested_certifications.register(bytes)
    def attested_certifications_bytearray(self, val):
        self._attested_certifications = val

    def __init__(self):
        super(AttestedCertifications, self).__init__()
        self._attested_certifications = bytearray()

    def __bytearray__(self):
        _bytes = super(AttestedCertifications, self).__bytearray__()
        _bytes += self._attested_certifications
        return _bytes

    def parse(self, packet):
        super(AttestedCertifications, self).parse(packet)
        self.attested_certifications = packet[:(self.header.length - 1)]
        del packet[:(self.header.length - 1)]
>>>>>>> 1324e0ac
<|MERGE_RESOLUTION|>--- conflicted
+++ resolved
@@ -56,11 +56,8 @@
            'Features',
            'EmbeddedSignature',
            'IssuerFingerprint',
-<<<<<<< HEAD
-           'IntendedRecipient']
-=======
+           'IntendedRecipient',
            'AttestedCertifications']
->>>>>>> 1324e0ac
 
 
 class URI(Signature):
@@ -964,7 +961,6 @@
         del packet[:fpr_len]
 
 
-<<<<<<< HEAD
 class IntendedRecipient(Signature):
     '''
     (from RFC4880bis-08)
@@ -1035,7 +1031,8 @@
 
         self.intended_recipient = packet[:fpr_len]
         del packet[:fpr_len]
-=======
+
+        
 class AttestedCertifications(Signature):
     '''
     (from RFC4880bis-08)
@@ -1133,5 +1130,4 @@
     def parse(self, packet):
         super(AttestedCertifications, self).parse(packet)
         self.attested_certifications = packet[:(self.header.length - 1)]
-        del packet[:(self.header.length - 1)]
->>>>>>> 1324e0ac
+        del packet[:(self.header.length - 1)]