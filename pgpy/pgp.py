--- conflicted
+++ resolved
@@ -1966,14 +1966,11 @@
         :keyword created: Specify the time that the signature should be made.  If unset or None,
                           it will use the present time.
         :type created: :py:obj:`~datetime.datetime`
-<<<<<<< HEAD
         :keyword intended_recipients: Specify a list of :py:obj:`PGPKey` objects that will be encrypted to.
         :type intended_recipients: ``list``
-=======
         :keyword include_issuer_fingerprint: Whether to include a hashed subpacket indicating the issuer fingerprint.
                                              (only for v4 keys, defaults to True)
         :type include_issuer_fingerprint: ``bool``
->>>>>>> 1324e0ac
         """
         sig_type = SignatureType.BinaryDocument
         hash_algo = prefs.pop('hash', None)
