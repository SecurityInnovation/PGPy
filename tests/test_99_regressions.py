""" I've got 99 problems but regression testing ain't one
"""
from conftest import gpg_ver, gnupghome

try:
    import gpg
except ImportError:
    gpg = None
import os
import datetime
import pytest
import glob
import warnings
from pgpy import PGPKey
from pgpy.types import Armorable


@pytest.mark.regression(issue=56)
def test_reg_bug_56():
    # some imports only used by this regression test
    import hashlib
    from datetime import datetime

    from pgpy.pgp import PGPSignature

    from pgpy.constants import HashAlgorithm
    from pgpy.constants import PubKeyAlgorithm
    from pgpy.constants import SignatureType

    from cryptography.hazmat.backends import default_backend
    from cryptography.hazmat.primitives import hashes
    from cryptography.hazmat.primitives.asymmetric import padding

    # do a regression test on issue #56
    # re-create a signature that would have been encoded improperly as with issue #56
    # and see if it fails to verify or not

    # this was the old seckeys/TestRSA-2048.key
    sec = "-----BEGIN PGP PRIVATE KEY BLOCK-----\n" \
          "\n" \
          "lQOYBFOaNYoBCAC9FDOrASOxJoo3JhwCCln4wPy+A/UY1H0OYlc+MMolSwev2uDj\n" \
          "nnwmt8ziNTjLuLEh3AnKjDWA9xvY5NW2ZkB6Edo6HQkquKLH7AkpLd82kiTWHdOw\n" \
          "OH7OWQpz7z2z6e40wwHEduhyGcZ/Ja/A0+6GIb/2YFKlkwfnT92jtB94W//mL6wu\n" \
          "LOkZMoU/CS/QatervzAf9VCemvAR9NI0UJc7Y0RC1B/1cBTQAUg70EhjnmJkqyYx\n" \
          "yWqaXyfX10dsEX3+MyiP1kvUDfFwhdeL7E2H9sbFE5+MC9Eo99/Qezv3QoXzH2Tj\n" \
          "bTun+QMVkbM92dj70KiExAJya9lSLZGCoOrDABEBAAEAB/0Xie/NaVoRqvbIWytf\n" \
          "ylJyyEfOuhG7HRz9JkYD3TFqnMwgsEg7XhbI/9chuYwlZIv8vKF6wKNv4j4/wsFO\n" \
          "W1gfOktnh7Iv9Nt4YHda0+ChhmZ6l4JWl7nwTh/Mg2te6LpkgXseA8r4BXhzih62\n" \
          "tqD6ZtzjOxD0QaPZaqpw6l2D71fJ4KySAs+6tBHJCUK/b/8UGF1jYNwJFJqQw8fI\n" \
          "kcui7x4XC3kn6Ucf8rHlc0JP1H7edg4ZD83kATvybprGfhWt+TIl2edNT6Q8xoeE\n" \
          "Ypj/PNm6i5WTupo54ySlHWIo2yQxmF+4ZrupLb41EJVdXutVW8GT045SGWTyG9VY\n" \
          "zP/1BADIr7xmSjLZ9WLibi9RtQvzHPg97KlaKy475H4QhxbWkKR9drj5bWMD30Zd\n" \
          "AmD2fVJmbXBPCf0G0+wLh2X8OKptd7/oavRdafOvUbKNqTi2GFwV5CsjiTR65QCs\n" \
          "zrediV8pVdDEVu8O0vW5L9RfomsH40e4fX3izwr3VI9xqF3+lwQA8TFyYrhge1/f\n" \
          "f1iTgZM2e+GNMSPrYF2uYxZ4KBM5gW4IfFWhLoKT7G0T6LRUHka+0ruBi/eZ4nn2\n" \
          "1pAm6chSiIkJmFU+T5pzfOG509JZuedP+7dO3SUCpi7hDncpEWHIaEeBJ7pmIL6G\n" \
          "FQnTEV8mEA48Nloq+Py+c/I0D5xaprUD/3hCl7D58DkvvoIsLyyXrDHhmi68QZMU\n" \
          "7TFqVEvo0J4kx19cmF27hXe+IEt42yQwaYTrS/KtKGywPvevQ8LEan5tUTIPnuks\n" \
          "jILtgIIaMg2z/UJ7jqmjZbuoVVmqeaPTxl9thIgfmL9SlOzjwrX/9ZfKEvwaHXFr\n" \
          "ocveTSSnWCzIReK0M1Rlc3RSU0EtMjA0OCAoVEVTVElORy1VU0UtT05MWSkgPGVt\n" \
          "YWlsQGFkZHJlc3MudGxkPokBNwQTAQoAIQUCU5o1igIbIwULCQgHAwUVCgkICwUW\n" \
          "AgMBAAIeAQIXgAAKCRDA8iEODxk9zYQPB/4+kZlIwLE27J7IiZSkk+4T5CPrASxo\n" \
          "SsRMadUvoHc0eiZIlQD2Gu05oQcm4kZojJAzMv12rLtk+ZPwVOZU/TUxPYwuEyJP\n" \
          "4keFJEW9P0GiURAvYQRQCbQ5IOlIkZ0tPotb010Ej3u5rHAiVCvh/cxF16UhkXkn\n" \
          "f/wgDDWErfGIMaaruAIr0G05p4Q2G/NLgBccowSgFFfWprg3zfNPEQhH/qNs8O5m\n" \
          "ByniMZk4n2TsKGlX6eT9RrfJVQhSLoQXxYikMtiZTki4yPUhTQev62KWHQcY6zNV\n" \
          "2p9VQ24NUhVCIBnZ0CLkm38QFsS5flWVGat5kraHTXxvffz7yGHJiFkinQOYBFOa\n" \
          "NYoBCADBPjB83l1O2m/Nr5KDm6/BwKfrRsoJDmMZ8nNHNUc/zK4RI4EFKkr35PSm\n" \
          "gbA8yOlaSDWVz9zuKyOtb8Nohct2/lrac8zI+b4enZ/Z6qehoAdY1t4QYmA2PebK\n" \
          "uerBXjIF1RWsPQDpu3GIZw4oBbdu5oUGB4I9yIepindM2b2I9dlY3ct4uhRbBmXP\n" \
          "FcslmJ1K4pCurXvr4Po4DCcWqUmsGUQQbI1GUyAzSad7u9y3CRqhHFwzyFRRfl+/\n" \
          "mgB2a6XvbGlG5Dkp1g7T/HIVJu+zv58AQkFw+ABuWNKCXa3TB51bkiBQlkRTSAu2\n" \
          "tVZ8hVGZE+wUw0o9rLiy6mldFvbLABEBAAEAB/4g13LiJeBxwEn0CPy7hUAPi7B+\n" \
          "Gd/IPju1czEITxO20hBbNU9+Ezv+eVji23OaQQL3pwIEXflMOOStWys4nlR/+qZy\n" \
          "LfAFz/vxtBQwsuKeY1YcURgYbL+xOD/7ADHXfyy9NQOj7BI1pveamPkc8CvGm0LM\n" \
          "TYZi/augsrmnw/GkTuhsKwNG5G21S2YC1/I+1QlwUSLoX68pLxp/FVR5PhTWLTua\n" \
          "vzkXuPu6YGitPW9SKSqGSJCgtoDYKLBrXIqH2/UJAdVP94pXrGSu4CiqtR8kn3Vx\n" \
          "oIfVs+IRihWVZ9ATh8I3xUM4VHCnVupW0jov19bY9oGXEBKf7pYJpe+dIeyBBADZ\n" \
          "RmYfL/JSmU4HWzHmlEXjb9wnyPGls8eScfFVTZ6ULwUiqwgyOlTKqop3pIVeeIdM\n" \
          "ZnDqYTeD5bf6URNoXKmHGuQxdyUVv0aTaLTOi/GNBOk/blvaE/m/h3fKj1AnNx1r\n" \
          "AOKjY/5mJ557i2GIdfYOVYgnGJTiu1CXAcra6TqCoQQA469Hpf0fXAjDMATI4lfg\n" \
          "8nU8q7OFskBp26gjGqH0pGHdEJ4wvIZcTo/G4qrN8oIpcBkKn/3jYltIbbR31zTe\n" \
          "XuNztWcaJj0I1NhYJvDTtI8mreAvdeJPHimrCbU9HYog84aY/Ir2ogClP94tw/Tz\n" \
          "9uQs+By8IhimXzFUqtYy7esEAJZW7MNE0MnWjAZzw/iJRhwb6gIzZC9H9iHDXXmG\n" \
          "EHJ7hNnDBkViltm+ROCRPG2zh9xtaR9VBqipaEQNVZhdJXRybJ5Z+MIMeX+tGcSN\n" \
          "WaYWB6PQhqSsV9ovnFsEzNynWz/HZ2qqT4AW1v19DqpYQbPmapDdmVPmR0AXTtQh\n" \
          "WFYrPJ2JAR8EGAEKAAkFAlOaNYoCGwwACgkQwPIhDg8ZPc1uDwf/SGoiZHjUsTWm\n" \
          "4gZgZCzAjOpZs7dKjLL8Wm5G3HTFIGX0O8HCzQJARWq05N6EYmI4nPXxu08ba30S\n" \
          "ubybSeFU+iAPymqm2YNXrE2RwLWko78M0r9enUep6SvbGKnukPG7lz/33PsxIVyA\n" \
          "TfMmcmzV4chyC7pICTwgHv/zC3S/k7GoS82Z39LO4R4aDa4aubNq6mx4eHUd0MSn\n" \
          "Yud1IzRxD8cPxh9fCdoW0OpddqKNczAvO4bl5wwDafrEa7HpIX/sMVMZXo2h6Tki\n" \
          "tdLCdEfktgEjS0hTsFtfwsXt9TKi1x3HJIbcm8t78ubpWXepB/iNKVzv4punFHhK\n" \
          "iz54ZFyNdQ==\n" \
          "=WLpc\n" \
          "-----END PGP PRIVATE KEY BLOCK-----\n"

    pub = "-----BEGIN PGP PUBLIC KEY BLOCK-----\n" \
          "\n" \
          "mQENBFOaNYoBCAC9FDOrASOxJoo3JhwCCln4wPy+A/UY1H0OYlc+MMolSwev2uDj\n" \
          "nnwmt8ziNTjLuLEh3AnKjDWA9xvY5NW2ZkB6Edo6HQkquKLH7AkpLd82kiTWHdOw\n" \
          "OH7OWQpz7z2z6e40wwHEduhyGcZ/Ja/A0+6GIb/2YFKlkwfnT92jtB94W//mL6wu\n" \
          "LOkZMoU/CS/QatervzAf9VCemvAR9NI0UJc7Y0RC1B/1cBTQAUg70EhjnmJkqyYx\n" \
          "yWqaXyfX10dsEX3+MyiP1kvUDfFwhdeL7E2H9sbFE5+MC9Eo99/Qezv3QoXzH2Tj\n" \
          "bTun+QMVkbM92dj70KiExAJya9lSLZGCoOrDABEBAAG0M1Rlc3RSU0EtMjA0OCAo\n" \
          "VEVTVElORy1VU0UtT05MWSkgPGVtYWlsQGFkZHJlc3MudGxkPokBNwQTAQoAIQUC\n" \
          "U5o1igIbIwULCQgHAwUVCgkICwUWAgMBAAIeAQIXgAAKCRDA8iEODxk9zYQPB/4+\n" \
          "kZlIwLE27J7IiZSkk+4T5CPrASxoSsRMadUvoHc0eiZIlQD2Gu05oQcm4kZojJAz\n" \
          "Mv12rLtk+ZPwVOZU/TUxPYwuEyJP4keFJEW9P0GiURAvYQRQCbQ5IOlIkZ0tPotb\n" \
          "010Ej3u5rHAiVCvh/cxF16UhkXknf/wgDDWErfGIMaaruAIr0G05p4Q2G/NLgBcc\n" \
          "owSgFFfWprg3zfNPEQhH/qNs8O5mByniMZk4n2TsKGlX6eT9RrfJVQhSLoQXxYik\n" \
          "MtiZTki4yPUhTQev62KWHQcY6zNV2p9VQ24NUhVCIBnZ0CLkm38QFsS5flWVGat5\n" \
          "kraHTXxvffz7yGHJiFkiuQENBFOaNYoBCADBPjB83l1O2m/Nr5KDm6/BwKfrRsoJ\n" \
          "DmMZ8nNHNUc/zK4RI4EFKkr35PSmgbA8yOlaSDWVz9zuKyOtb8Nohct2/lrac8zI\n" \
          "+b4enZ/Z6qehoAdY1t4QYmA2PebKuerBXjIF1RWsPQDpu3GIZw4oBbdu5oUGB4I9\n" \
          "yIepindM2b2I9dlY3ct4uhRbBmXPFcslmJ1K4pCurXvr4Po4DCcWqUmsGUQQbI1G\n" \
          "UyAzSad7u9y3CRqhHFwzyFRRfl+/mgB2a6XvbGlG5Dkp1g7T/HIVJu+zv58AQkFw\n" \
          "+ABuWNKCXa3TB51bkiBQlkRTSAu2tVZ8hVGZE+wUw0o9rLiy6mldFvbLABEBAAGJ\n" \
          "AR8EGAEKAAkFAlOaNYoCGwwACgkQwPIhDg8ZPc1uDwf/SGoiZHjUsTWm4gZgZCzA\n" \
          "jOpZs7dKjLL8Wm5G3HTFIGX0O8HCzQJARWq05N6EYmI4nPXxu08ba30SubybSeFU\n" \
          "+iAPymqm2YNXrE2RwLWko78M0r9enUep6SvbGKnukPG7lz/33PsxIVyATfMmcmzV\n" \
          "4chyC7pICTwgHv/zC3S/k7GoS82Z39LO4R4aDa4aubNq6mx4eHUd0MSnYud1IzRx\n" \
          "D8cPxh9fCdoW0OpddqKNczAvO4bl5wwDafrEa7HpIX/sMVMZXo2h6TkitdLCdEfk\n" \
          "tgEjS0hTsFtfwsXt9TKi1x3HJIbcm8t78ubpWXepB/iNKVzv4punFHhKiz54ZFyN\n" \
          "dQ==\n" \
          "=lqIH\n" \
          "-----END PGP PUBLIC KEY BLOCK-----\n"

    # load the keypair above
    sk = PGPKey()
    sk.parse(sec)
    pk = PGPKey()
    pk.parse(pub)

    sigsubject = bytearray(b"Hello!I'm a test document.I'm going to get signed a bunch of times.KBYE!")

    sig = PGPSignature.new(SignatureType.BinaryDocument, PubKeyAlgorithm.RSAEncryptOrSign, HashAlgorithm.SHA512,
                           sk.fingerprint.keyid)
    sig._signature.subpackets['h_CreationTime'][-1].created = datetime(2014, 8, 6, 23, 28, 51)
    sig._signature.subpackets.update_hlen()
    hdata = sig.hashdata(sigsubject)
    sig._signature.hash2 = hashlib.new('sha512', hdata).digest()[:2]

    # create the signature
    signature = sk.__key__.__privkey__().sign(hdata, padding.PKCS1v15(), hashes.SHA512())
    sig._signature.signature.from_signer(signature)
    sig._signature.update_hlen()

    # check encoding
    assert sig._signature.signature.md_mod_n.to_mpibytes()[2:3] != b'\x00'

    # with PGPy
    assert pk.verify(sigsubject, sig)

    if gpg:
        # with GnuPG
        with gpg.Context(armor=True, offline=True) as c:
            c.set_engine_info(gpg.constants.PROTOCOL_OpenPGP, home_dir=gnupghome)

            # import the key
            key_data = gpg.Data(string=pub)
            gpg.core.gpgme.gpgme_op_import(c.wrapped, key_data)

            _, vres = c.verify(gpg.Data(string=sigsubject.decode('latin-1')), gpg.Data(string=str(sig)))
            assert vres



# load mixed keys separately so they do not overwrite "single algo" keys in the _seckeys mapping
_seckeys = {sk.key_algorithm.name: sk for sk in (PGPKey.from_file(f)[0] for f in sorted(glob.glob('tests/testdata/keys/*.sec.asc')) if 'keys/mixed' not in f)}
_mixed1 = PGPKey.from_file('tests/testdata/keys/mixed.1.sec.asc')[0]
seckm = [
    _seckeys['DSA']._key,                                # DSA private key packet
    _seckeys['DSA'].subkeys['1FD6D5D4DA0170C4']._key,    # ElGamal private key packet
    _seckeys['RSAEncryptOrSign']._key,                   # RSA private key packet
    _seckeys['ECDSA']._key,                              # ECDSA private key packet
    _seckeys['ECDSA'].subkeys['A81B93FD16BD9806']._key,  # ECDH private key packet
    _seckeys['EdDSA']._key,                              # EdDSA private key packet
    _seckeys['EdDSA'].subkeys['AFC377493D8E897D']._key,  # Curve25519 private key packet
    _mixed1._key,                                        # RSA private key packet
    _mixed1.subkeys['B345506C90A428C5']._key,            # ECDH Curve25519 private key packet
]


@pytest.mark.regression(issue=172)
@pytest.mark.parametrize('keypkt', seckm, ids=[sk.pkalg.name for sk in seckm])
def test_check_checksum(keypkt):
    # this test is dirty and simple
    # take the key packet provided, and store the key material checksum
    # recompute the checksum, and ensure they match
    goodsum = keypkt.keymaterial.chksum[:]
    keypkt.keymaterial._compute_chksum()
    assert goodsum == keypkt.keymaterial.chksum


@pytest.mark.regression(issue=183)
def test_decrypt_unsigned_message():
    from pgpy import PGPKey, PGPMessage
    from pgpy.errors import PGPError

    # these keys are small because the regression test doesn't really need the security
    # if you're reading this, *DO NOT GENERATE RSA KEYS THIS SMALL*
    # also, it's probably better to sign-then-encrypt rather than encrypt-then-sign
    decrypt_key = "-----BEGIN PGP PRIVATE KEY BLOCK-----\n" \
                  "Version: PGPy v0.4.2\n" \
                  "\n" \
                  "xcA4BFlKzk4BAgDL9E6Lpzq9yNhRP49HXeOSYTz4DPI1A2wxwI97qjZFsJ2lJ2aV\n" \
                  "SYFpbuS6DEPaya+98HQ6xM7o2PhbUnHqcXHzABEBAAEAAf9U/XOVwpQ57e4mvWPJ\n" \
                  "i5h/sUGk5FAyQ0Dc4q9oCyAenaIIe5npbsR+oKmUHwJ5wWgfrTaxvAkBl15kMtSN\n" \
                  "VItBAQDv/8BdIdW2Bc9+qvCtC2xiUJ/3Rd+eyXMZhn4VMdA8sQEA2Y1aRBpWjHo9\n" \
                  "g9KydxAewt8LUwchRHeonMmILuZ58eMBALP8euss11ELnjDOLrgRP2swnOTTTk3b\n" \
                  "P6aV8/rbcEXOUgPNG1JlZ3Jlc3NvIEVuY3J5cHRlciAoUFIjMTgzKcJrBBMBAgAV\n" \
                  "BQJZSs6CAhsOAgsHAhUCAhYAAh4BAAoJEA2I8KkOVzh/+IMCAI308quFk/lJXPF/\n" \
                  "bpvwwgFa9bRdIzl07Qu+3oQcEm+1cu6ivznewIEmQclSUpSLjXrS/LysQSAQye+J\n" \
                  "PgSEalQ=\n" \
                  "=Sg/Y\n" \
                  "-----END PGP PRIVATE KEY BLOCK-----\n"
    sign_key = "-----BEGIN PGP PRIVATE KEY BLOCK-----\n" \
               "Version: PGPy v0.4.2\n" \
               "\n" \
               "xcA4BFlKzkMBAgDQZA3bao1qo3XkuUDOaFm1x5TkAAMUUUxtmj+dSR0wl7uRzxWm\n" \
               "8naFpsJ1Mah/I8RlS1oZizaDI7BzbOvGUGjLABEBAAEAAf95RBAQQ/QhPxfmzqrY\n" \
               "sj6qGocZGqywERMxoJYuOBLFaCjdT8xk0syI0LOCetwDmUWerUPWO52w9T5Gj295\n" \
               "YUDpAQD7DSmifDMssvG5F9JYWdKobEwWxVsjyaYR/vbH/1Iy3QEA1H+e66Jz1ERl\n" \
               "yPLyl4E5chwO2l+VMxiFod3Dvo8C68cA/0GWJIdK0NzSNZwS6wFabZg2R1pZWxJJ\n" \
               "B0tsI0EqbUgNTiXNGFJlZ3Jlc3NvIFNpZ25lciAoUFIjMTgzKcJoBBMBAgASBQJZ\n" \
               "Ss53AhsCAhUCAhYAAh4BAAoJED6S3OqHJjksTzQCAM73UuXFtM2qXp4zfOGYEMsj\n" \
               "gcKFuFFLyNOhPZo6REeJC7o2+9d7Mwys8wVNTuS3D3o1h49QpYYNjYlgNSZ85pU=\n" \
               "=DBkI\n" \
               "-----END PGP PRIVATE KEY BLOCK-----\n"

    msg = "-----BEGIN PGP MESSAGE-----\n" \
          "Version: PGPy v0.4.2\n" \
          "\n" \
          "xA0DAAIBPpLc6ocmOSwAwUwDDYjwqQ5XOH8BAfwOTH6C/lk5bQevArYnrf0q3Dde\n" \
          "JDjM/otBckiTS8kvFz1XFfQhIDkZl+fDcRwDFNe9+JKLqOM4jU6FIUwToYgz0ksB\n" \
          "f6iZ80U0dzHGtvmEzYSnsYWAglik0ch/E9tyNq/lryrLnrxWu7V26wPfI1TISuKd\n" \
          "U+w1HPGoH8ugo6GkeqBdeED6gJfKEm1qgrHCXAQAAQIABgUCWUrVMQAKCRA+ktzq\n" \
          "hyY5LLcHAgDHYjKVbpd5/FV4+CZ0H5yTnrD/vZ+QebDC7CmOM7f1Q5L1AdG/K1rr\n" \
          "+Ud/YHq3NVk5UGU0LDfjdBwVaJmOjEUx\n" \
          "=ITfp\n" \
          "-----END PGP MESSAGE-----\n"

    dkey, _ = PGPKey.from_blob(decrypt_key)
    skey, _ = PGPKey.from_blob(sign_key)
    encmsg = PGPMessage.from_blob(msg)

    # this should work
    decmsg = dkey.decrypt(encmsg)
    assert decmsg.message == "Regression Test for PR#183"

    # this should raise PGPError, not PGPDecryptionError
    with pytest.raises(PGPError):
        skey.decrypt(encmsg)


@pytest.mark.regression(194)
def test_pubkey_subkey_parent():
    from pgpy import PGPKey

    # import this small key that has a subkey
    keyblob = ('-----BEGIN PGP PRIVATE KEY BLOCK-----\n'
               'Version: PGPy v0.4.2\n'
               '\n'
               'xcA4BFlULU4BAgDeq2bKPPOBzdgd1WF3RBQ0E0kkZbTfpgZjamDzdb6gfQ5TcBhs\n'
               'drI4XpxWOV3DorbsZ8Usj4zHx/XmLNCmxwqvABEBAAEAAgCSO76l0qGY/baQ4THB\n'
               'QdSC3qeKX8EJn99SKurA+PLYMg6IxLGBpWYIK8tT68xpqQ5ZwE9GodZ2QjfOVz2R\n'
               'o4IBAQD/UjtthEtyiMA1CDCPEksfIyd0QDjt82C19MSeqau8WQEA30LydxkjlvgH\n'
               'u5/uWVGqoFWhhfw5hDrYy72L6EbCfkcA/2csk7uGw/yg2MDUTlDwdokn1DLGkt/+\n'
               'Q/fPAMYvX6gvVoXNFVJlZ3Jlc3NvIChJc3N1ZSAjMTk0KcJrBBMBAgAVBQJZVC3O\n'
               'AhsDAgsHAhUCAhYAAh4BAAoJEC4sMTkKIj+F8ywB/AqaNHwi8xM1Rg99mOSib1zi\n'
               'jlXALY8pOrNU7Nqtc/6oks+49WeVW5zpE1vl1JPm2WYzvCEnE1KffdyjNR0bQ1XH\n'
               'wDgEWVQtUQECAKsWCdSRh6YDP9yuSonfHpBfUzRD/EQvpNnUDiTclV9w6RPMZYk9\n'
               'o5oUQTumPKnznsovLpNmIm48DCALMzdTzH0AEQEAAQACAJDfsKNYOM3Toph03pmx\n'
               'XmhS0FpJ16zFy4rJjtCYGcUerUqRQ1ehXIY9Ig9J5LitJXThrP4dvUlRCWUcxxl6\n'
               '9eEBANOiM8ktXW0bPZfBKunWn7ajA0PMBKG8p2d9iBCawBbbAQDO88L8V0cxCRvH\n'
               '8L1J4gsttPWDOnhw5z8Dq4Zv5U3thwD/WwE0miqfEpYAmkhc0g7lHf6l7qo+SrUZ\n'
               'ZKl0GLPLKKFRscK9BBgBAgAJBQJZVC3mAhsMAGgJEC4sMTkKIj+FXSAEGQECAAYF\n'
               'AllULeYACgkQCK0qxtsEtqzY7QIAoayZGB78eaImQVOpTLX2jnaDR2UY7NtUy6YI\n'
               'XMSumCeZj+n+BexmUm6x2kqg0FJLRwAE4i+rnvFA0HHX40/9d221AgCzUxHuHjKP\n'
               'b5wNW20vanc6b6ZMi52MyhluXAIdnvgPkPEzVIS+gGOX2DeT4TXAdosKfD1o5qS7\n'
               'ANRbocmpDuO3\n'
               '=UjzO\n'
               '-----END PGP PRIVATE KEY BLOCK-----\n')

    privkey, _ = PGPKey.from_blob(keyblob)
    pubkey = privkey.pubkey

    assert pubkey.subkeys['08AD2AC6DB04B6AC'].parent is pubkey


cleartext_sigs = ['tests/testdata/messages/cleartext.oneline.signed.asc',
                  'tests/testdata/messages/cleartext.empty.signed.asc']
cleartexts = [r'This is stored, literally\!',
              '']


@pytest.mark.regression(issue=192)
@pytest.mark.parametrize('sf,cleartext', zip(cleartext_sigs, cleartexts), ids=[os.path.basename(f) for f in cleartext_sigs])
def test_oneline_cleartext(sf, cleartext):
    with open(sf) as of:
        oc = of.read()

    dearmor = Armorable.ascii_unarmor(oc)
    # It is a signature
    assert dearmor['magic'] == 'SIGNATURE'
    # No newline at the end
    assert dearmor['cleartext'] == cleartext


@pytest.mark.regression(issue=199)
def test_armorable_empty_str():
    with pytest.raises(ValueError, match='Expected: ASCII-armored PGP data'):
        Armorable.ascii_unarmor('')


@pytest.mark.regression(issue=226)
def test_verify_subkey_revocation_signature():
    keyblob = ('-----BEGIN PGP PUBLIC KEY BLOCK-----\n'
               '\n'
               'mI0EWgtKbAEEAOEjq2UsapzI996tHhvGB7mJTo1sneUso20vz5VluECI0Xv0nr0j\n'
               'BfknMFNeuPRR5sopgnrYT2ezJxp60D1NFaKgDh0z0qv9spk9FTP4YtaE5pfZRk3l\n'
               'iGgyY7WiJBhKLb7ne3PeG8mtju4T+9ejbN4hVx1Vz9WHKkLGeBGkOcYZABEBAAG0\n'
               'HVRlc3QgUmV2b2NhdGlvbiA8YWJjQGRlZi5naGk+iM4EEwEIADgWIQRIuXHQYB9/\n'
               'm0hHY/8zq5Y87Iwq4QUCWgtKbAIbAwULCQgHAgYVCAkKCwIEFgIDAQIeAQIXgAAK\n'
               'CRAzq5Y87Iwq4RKuA/46Zg3OSmRPJJNQegoDGLGwj81sgrLFPVDV2dSAxYPiGH3j\n'
               'JNM760NS51FLHQvxwa9XV9/4xzL9jqsV8vD+lX5aphZS6h2olPAy9CP2FK8KFrv1\n'
               'Rap2y9D68LStDv2jFyEYEGCCvon3Ff6O2PxwG98xkaskBPH6knGjK6rrMvYI/7iN\n'
               'BFoLSmwBBACbGvXVtDH4aTJ3UbN/3UnLKb05ogmZDpkx8A2qGnUu1QvIxqi56emU\n'
               'TfbxKv8jne0qas0IJ1OWrcTAuPvwgH4TJERAkngxzdYXR6ZHEO3/L8s0XSLobW5E\n'
               'nsGnFw/PG5Lrxv1YA7nBlCKennrlaU9iiUguOUK7SW7To1SOojTOcQARAQABiLYE\n'
               'KAEIACAWIQRIuXHQYB9/m0hHY/8zq5Y87Iwq4QUCWgtKuAIdAwAKCRAzq5Y87Iwq\n'
               '4eFnA/4oOnM7kjgIYqs2TgAxuddMabx1US9yYZDG097Nxfw1DFJoFOg4ozrrWNRz\n'
               'F3AHo7Ocue288VYIJtjH4KB2vGAYdWq8j6bywW7t4Be2WsU4MCJqETxS+3Gv65B6\n'
               'NBq4Y8lJvKO/cwsqYI6XWsJsmnVns0XOdv/k6ZouVdpUu5Fpr4i2BBgBCAAgFiEE\n'
               'SLlx0GAff5tIR2P/M6uWPOyMKuEFAloLSmwCGwwACgkQM6uWPOyMKuFrOAP/ZemA\n'
               'yfU6zSfiReQ5fsiQhiy2jZx+JVweZ0ESgDuIvT4tlB4WK87OcITd40rTalGezRuE\n'
               'fhi3IcnDc7L+kBGNhP3IY8IFVNYGqfowIYLl/RX+3BUjuaDpunO9kIBrhm0WrC6Y\n'
               '+padVqwTFNFteQR0N9BW1qNf7HB20BCaElxGCuI=\n'
               '=EoFv\n'
               '-----END PGP PUBLIC KEY BLOCK-----\n')

    pubkey, _ = PGPKey.from_blob(keyblob)
    subkey = pubkey.subkeys['8ABD4FB3046BBCF8']

    revsig = subkey._signatures[1]

    assert pubkey.verify(subkey, revsig)

@pytest.mark.regression(issue=243)
def test_preference_unsupported_ciphers():
    from pgpy import PGPMessage
    keyblob = ('-----BEGIN PGP PUBLIC KEY BLOCK-----\n'
               '\n'
               'mQENBFtKbSQBCADDMwreTvJkDQkgB+n0GsNbMFKEjPYGKP365y5w+FlJ2zg69F3W\n'
               'ituYFQcTwuge2XSh58k/XHln+MwjNc5cDQaWLtMuyJbRvLK+8MdpdYlzrlyrsgDI\n'
               'L/1PAlGMVWB83Iu2kxqc0ppTxwsltAcvRJBE+9oSiWRACQviDmX5LeBmPoGqM93w\n'
               'LeN3QT/tu26rxha374HPgSqqNR13r3xl7gQre+pA3jmNQqwzPnEmUKN3hO852NAw\n'
               'QOPbf4yTCcbeZ6iZ/h0mW4DvbLiPbzUsXRvgTo3X/kzJD+ZnznvJvjcKrkXzaOAp\n'
               'qt6Nd1LmWyv5h7gBYgBNaQONFeMl9MVBFUflABEBAAG0GnRlc3RrZXkgPHRlc3RA\n'
               'ZXhhbXBsZS5jb20+iQFPBBMBCAA5AhsDAh4BAheAFiEEL7Bmz7+mS4Q3LDSMbIbe\n'
               'TttFc4wFAltKbXsFCwoJCAcGFQoJCAsCBRYCAwEAAAoJEGyG3k7bRXOMI34IAINL\n'
               'bYmZ95RgVX98+tjBAliV9xZaaxu4xpY8vz4pCwwFj9QBMxkzmITC1yb/Vav6pLFK\n'
               'UISLGeOUqskVg9uQn8YGSnRaKoxetL894o0jGLyQF6ujF4OFhbfRlaLbNACDQqg0\n'
               'bzV1E+s6RsnbwR7aFlOcgz5m/j7+c9t/BnZ4qOYBW85iLyzQA4BgTBSocdyom3EA\n'
               'osCNY4tFuySFlOF34OLu1k8y9RP0KsJJptEdIwEqSxRKuQ5KTbopx9kvxVfOOwgy\n'
               'RVYuP/OQrc/MQPGSC0Rmh/iCNEsTOIxcwnotmyRd8qDpw/EBj1a0iWxzPYOzXoEQ\n'
               'Ff2ipWRkzS3AyWVJJxi5AQ0EW0ptJAEIAJXwfVD+3oSLPedMBvpfnveu/LjFvxJk\n'
               'ohawApu63JzJNXoRpjeBhox073iEjeSbvq/pJ/+y0t6KkFZXoXgpqACGDNjPpojk\n'
               '6YTo6Da7GpyXefhKyH4IQ9Lbd9UIEhOKfktXTJfR/EoCZb+rmTm0WnjwkwOAVdQv\n'
               'vuMRm8Hc39xn+Mt0CV+0KcYHhNfK+A2XU6bZkHuwaTzxTaotmeLeCgC+BA2Phwxp\n'
               'BIhkSNE8ayYLN0VBPraw28xONzNV5e6f8RWNoGTDQxhZflmvIGz/XO5wo1DV1G0k\n'
               'VIR49brAmrapqpCW7XWhuuupVbrpbjRUa+c4G03tySXQXUTdA3etH0EAEQEAAYkB\n'
               'NgQYAQgAIBYhBC+wZs+/pkuENyw0jGyG3k7bRXOMBQJbSm0kAhsMAAoJEGyG3k7b\n'
               'RXOMKbMIAKymk6Fe1qpjXtK56jpMurz1wBL0/twQbvtKQlgMBNdro0MX30xKGXh1\n'
               'rCEIV3ls7CJnUm2NEeqFPzFZhsZS2FkgDXXT20K3S6nscv8xlF2z+jktK2RY6oCJ\n'
               'Lgw447Rgjw5ARgW2XNrGRzapAf4KBgcyO1KtTCbjh8leg4Fs1O7B8EbiBvoeUJR0\n'
               'wj2xNG4cOHoWN7Zjv8lLsJn60+ZbTeU25ghybmt7WjCs4ht7TZmamerLPzrFvP2c\n'
               'ftLsb17HhrBPdfs42SsD8A816JDM7PcJWujlDV9FPJgoVjndK+4Jfpg9b4jOBA7J\n'
               '7zeGuobtKdS9Y97BVFNtTPZK66YUIEQ=\n'
               '=lGIy\n'
               '-----END PGP PUBLIC KEY BLOCK-----\n')
    pubkey, _ = PGPKey.from_blob(keyblob)
    msg = PGPMessage.new('asdf')
    with warnings.catch_warnings():
        warnings.simplefilter('ignore')
        pubkey.encrypt(msg)

@pytest.mark.regression(issue=291)
def test_sig_timezone():
    from pgpy import PGPKey, PGPSignature
    # from https://tools.ietf.org/html/draft-bre-openpgp-samples-00#section-2.2:
    alice_sec = '''-----BEGIN PGP PRIVATE KEY BLOCK-----
Comment: Alice's OpenPGP Transferable Secret Key

lFgEXEcE6RYJKwYBBAHaRw8BAQdArjWwk3FAqyiFbFBKT4TzXcVBqPTB3gmzlC/U
b7O1u10AAP9XBeW6lzGOLx7zHH9AsUDUTb2pggYGMzd0P3ulJ2AfvQ4RtCZBbGlj
ZSBMb3ZlbGFjZSA8YWxpY2VAb3BlbnBncC5leGFtcGxlPoiQBBMWCAA4AhsDBQsJ
CAcCBhUKCQgLAgQWAgMBAh4BAheAFiEE64W7X6M6deFelE5j8jFVDE9H444FAl2l
nzoACgkQ8jFVDE9H447pKwD6A5xwUqIDprBzrHfahrImaYEZzncqb25vkLV2arYf
a78A/R3AwtLQvjxwLDuzk4dUtUwvUYibL2sAHwj2kGaHnfICnF0EXEcE6RIKKwYB
BAGXVQEFAQEHQEL/BiGtq0k84Km1wqQw2DIikVYrQrMttN8d7BPfnr4iAwEIBwAA
/3/xFPG6U17rhTuq+07gmEvaFYKfxRB6sgAYiW6TMTpQEK6IeAQYFggAIBYhBOuF
u1+jOnXhXpROY/IxVQxPR+OOBQJcRwTpAhsMAAoJEPIxVQxPR+OOWdABAMUdSzpM
hzGs1O0RkWNQWbUzQ8nUOeD9wNbjE3zR+yfRAQDbYqvtWQKN4AQLTxVJN5X5AWyb
Pnn+We1aTBhaGa86AQ==
=n8OM
-----END PGP PRIVATE KEY BLOCK-----
'''

    alice_key, _ = PGPKey.from_blob(alice_sec)

    class FixedOffset(datetime.tzinfo):
        def __init__(self, hours, name):
            self.__offset = datetime.timedelta(hours=hours)
            self.__name = name
        def utcoffset(self, dt):
            return self.__offset
        def tzname(self, dt):
            return self.__name
        def dst(self, dt):
            return datetime.timedelta(0)
    # America/New_York during DST:
    tz = FixedOffset(-4, 'EDT')
    # 2019-10-20T09:18:11-0400
    when = datetime.datetime.fromtimestamp(1571577491, tz)

    pgpsig = alice_key.sign('this is a test', created=when)
    roundtrip = PGPSignature.from_blob(str(pgpsig))

    assert pgpsig.created.utctimetuple() == roundtrip.created.utctimetuple()

<<<<<<< HEAD
@pytest.mark.regression
def test_ops_order():
    from pgpy import PGPKey, PGPMessage

    # from https://tools.ietf.org/html/draft-bre-openpgp-samples-00#section-2.2:
    alice_sec = '''-----BEGIN PGP PRIVATE KEY BLOCK-----
Comment: Alice's OpenPGP Transferable Secret Key

lFgEXEcE6RYJKwYBBAHaRw8BAQdArjWwk3FAqyiFbFBKT4TzXcVBqPTB3gmzlC/U
b7O1u10AAP9XBeW6lzGOLx7zHH9AsUDUTb2pggYGMzd0P3ulJ2AfvQ4RtCZBbGlj
ZSBMb3ZlbGFjZSA8YWxpY2VAb3BlbnBncC5leGFtcGxlPoiQBBMWCAA4AhsDBQsJ
CAcCBhUKCQgLAgQWAgMBAh4BAheAFiEE64W7X6M6deFelE5j8jFVDE9H444FAl2l
nzoACgkQ8jFVDE9H447pKwD6A5xwUqIDprBzrHfahrImaYEZzncqb25vkLV2arYf
a78A/R3AwtLQvjxwLDuzk4dUtUwvUYibL2sAHwj2kGaHnfICnF0EXEcE6RIKKwYB
BAGXVQEFAQEHQEL/BiGtq0k84Km1wqQw2DIikVYrQrMttN8d7BPfnr4iAwEIBwAA
/3/xFPG6U17rhTuq+07gmEvaFYKfxRB6sgAYiW6TMTpQEK6IeAQYFggAIBYhBOuF
u1+jOnXhXpROY/IxVQxPR+OOBQJcRwTpAhsMAAoJEPIxVQxPR+OOWdABAMUdSzpM
hzGs1O0RkWNQWbUzQ8nUOeD9wNbjE3zR+yfRAQDbYqvtWQKN4AQLTxVJN5X5AWyb
Pnn+We1aTBhaGa86AQ==
=n8OM
-----END PGP PRIVATE KEY BLOCK-----
'''
    bob_sec = '''-----BEGIN PGP PRIVATE KEY BLOCK-----
Comment: Bob's OpenPGP Transferable Secret Key
lQVYBF2lnPIBDAC5cL9PQoQLTMuhjbYvb4Ncuuo0bfmgPRFywX53jPhoFf4Zg6mv
/seOXpgecTdOcVttfzC8ycIKrt3aQTiwOG/ctaR4Bk/t6ayNFfdUNxHWk4WCKzdz
/56fW2O0F23qIRd8UUJp5IIlN4RDdRCtdhVQIAuzvp2oVy/LaS2kxQoKvph/5pQ/
5whqsyroEWDJoSV0yOb25B/iwk/pLUFoyhDG9bj0kIzDxrEqW+7Ba8nocQlecMF3
X5KMN5kp2zraLv9dlBBpWW43XktjcCZgMy20SouraVma8Je/ECwUWYUiAZxLIlMv
9CurEOtxUw6N3RdOtLmYZS9uEnn5y1UkF88o8Nku890uk6BrewFzJyLAx5wRZ4F0
qV/yq36UWQ0JB/AUGhHVPdFf6pl6eaxBwT5GXvbBUibtf8YI2og5RsgTWtXfU7eb
SGXrl5ZMpbA6mbfhd0R8aPxWfmDWiIOhBufhMCvUHh1sApMKVZnvIff9/0Dca3wb
vLIwa3T4CyshfT0AEQEAAQAL/RZqbJW2IqQDCnJi4Ozm++gPqBPiX1RhTWSjwxfM
cJKUZfzLj414rMKm6Jh1cwwGY9jekROhB9WmwaaKT8HtcIgrZNAlYzANGRCM4TLK
3VskxfSwKKna8l+s+mZglqbAjUg3wmFuf9Tj2xcUZYmyRm1DEmcN2ZzpvRtHgX7z
Wn1mAKUlSDJZSQks0zjuMNbupcpyJokdlkUg2+wBznBOTKzgMxVNC9b2g5/tMPUs
hGGWmF1UH+7AHMTaS6dlmr2ZBIyogdnfUqdNg5sZwsxSNrbglKP4sqe7X61uEAIQ
bD7rT3LonLbhkrj3I8wilUD8usIwt5IecoHhd9HziqZjRCc1BUBkboUEoyedbDV4
i4qfsFZ6CEWoLuD5pW7dEp0M+WeuHXO164Rc+LnH6i1VQrpb1Okl4qO6ejIpIjBI
1t3GshtUu/mwGBBxs60KBX5g77mFQ9lLCRj8lSYqOsHRKBhUp4qM869VA+fD0BRP
fqPT0I9IH4Oa/A3jYJcg622GwQYA1LhnP208Waf6PkQSJ6kyr8ymY1yVh9VBE/g6
fRDYA+pkqKnw9wfH2Qho3ysAA+OmVOX8Hldg+Pc0Zs0e5pCavb0En8iFLvTA0Q2E
LR5rLue9uD7aFuKFU/VdcddY9Ww/vo4k5p/tVGp7F8RYCFn9rSjIWbfvvZi1q5Tx
+akoZbga+4qQ4WYzB/obdX6SCmi6BndcQ1QdjCCQU6gpYx0MddVERbIp9+2SXDyL
hpxjSyz+RGsZi/9UAshT4txP4+MZBgDfK3ZqtW+h2/eMRxkANqOJpxSjMyLO/FXN
WxzTDYeWtHNYiAlOwlQZEPOydZFty9IVzzNFQCIUCGjQ/nNyhw7adSgUk3+BXEx/
MyJPYY0BYuhLxLYcrfQ9nrhaVKxRJj25SVHj2ASsiwGJRZW4CC3uw40OYxfKEvNC
mer/VxM3kg8qqGf9KUzJ1dVdAvjyx2Hz6jY2qWCyRQ6IMjWHyd43C4r3jxooYKUC
YnstRQyb/gCSKahveSEjo07CiXMr88UGALwzEr3npFAsPW3osGaFLj49y1oRe11E
he9gCHFm+fuzbXrWmdPjYU5/ZdqdojzDqfu4ThfnipknpVUM1o6MQqkjM896FHm8
zbKVFSMhEP6DPHSCexMFrrSgN03PdwHTO6iBaIBBFqmGY01tmJ03SxvSpiBPON9P
NVvy/6UZFedTq8A07OUAxO62YUSNtT5pmK2vzs3SAZJmbFbMh+NN204TRI72GlqT
t5hcfkuv8hrmwPS/ZR6q312mKQ6w/1pqO9qitCFCb2IgQmFiYmFnZSA8Ym9iQG9w
ZW5wZ3AuZXhhbXBsZT6JAc4EEwEKADgCGwMFCwkIBwIGFQoJCAsCBBYCAwECHgEC
F4AWIQTRpm4aI7GCyZgPeIz7/MgqAV5zMAUCXaWe+gAKCRD7/MgqAV5zMG9sC/9U
2T3RrqEbw533FPNfEflhEVRIZ8gDXKM8hU6cqqEzCmzZT6xYTe6sv4y+PJBGXJFX
yhj0g6FDkSyboM5litOcTupURObVqMgA/Y4UKERznm4fzzH9qek85c4ljtLyNufe
doL2pp3vkGtn7eD0QFRaLLmnxPKQ/TlZKdLE1G3u8Uot8QHicaR6GnAdc5UXQJE3
BiV7jZuDyWmZ1cUNwJkKL6oRtp+ZNDOQCrLNLecKHcgCqrpjSQG5oouba1I1Q6Vl
sP44dhA1nkmLHtxlTOzpeHj4jnk1FaXmyasurrrI5CgU/L2Oi39DGKTH/A/cywDN
4ZplIQ9zR8enkbXquUZvFDe+Xz+6xRXtb5MwQyWODB3nHw85HocLwRoIN9WdQEI+
L8a/56AuOwhs8llkSuiITjR7r9SgKJC2WlAHl7E8lhJ3VDW3ELC56KH308d6mwOG
ZRAqIAKzM1T5FGjMBhq7ZV0eqdEntBh3EcOIfj2M8rg1MzJv+0mHZOIjByawikad
BVgEXaWc8gEMANYwv1xsYyunXYK0X1vY/rP1NNPvhLyLIE7NpK90YNBj+xS1ldGD
bUdZqZeef2xJe8gMQg05DoD1DF3GipZ0Ies65beh+d5hegb7N4pzh0LzrBrVNHar
29b5ExdI7i4iYD5TO6Vr/qTUOiAN/byqELEzAb+L+b2DVz/RoCm4PIp1DU9ewcc2
WB38Ofqut3nLYA5tqJ9XvAiEQme+qAVcM3ZFcaMt4I4dXhDZZNg+D9LiTWcxdUPB
leu8iwDRjAgyAhPzpFp+nWoqWA81uIiULWD1Fj+IVoY3ZvgivoYOiEFBJ9lbb4te
g9m5UT/AaVDTWuHzbspVlbiVe+qyB77C2daWzNyx6UYBPLOo4r0t0c91kbNE5lgj
Z7xz6los0N1U8vq91EFSeQJoSQ62XWavYmlCLmdNT6BNfgh4icLsT7Vr1QMX9jzn
JtTPxdXytSdHvpSpULsqJ016l0dtmONcK3z9mj5N5z0k1tg1AH970TGYOe2aUcSx
IRDMXDOPyzEfjwARAQABAAv9F2CwsjS+Sjh1M1vegJbZjei4gF1HHpEM0K0PSXsp
SfVvpR4AoSJ4He6CXSMWg0ot8XKtDuZoV9jnJaES5UL9pMAD7JwIOqZm/DYVJM5h
OASCh1c356/wSbFbzRHPtUdZO9Q30WFNJM5pHbCJPjtNoRmRGkf71RxtvHBzy7np
Ga+W6U/NVKHw0i0CYwMI0YlKDakYW3Pm+QL+gHZFvngGweTod0f9l2VLLAmeQR/c
+EZs7lNumhuZ8mXcwhUc9JQIhOkpO+wreDysEFkAcsKbkQP3UDUsA1gFx9pbMzT0
tr1oZq2a4QBtxShHzP/ph7KLpN+6qtjks3xB/yjTgaGmtrwM8tSe0wD1RwXS+/1o
BHpXTnQ7TfeOGUAu4KCoOQLv6ELpKWbRBLWuiPwMdbGpvVFALO8+kvKAg9/r+/ny
zM2GQHY+J3Jh5JxPiJnHfXNZjIKLbFbIPdSKNyJBuazXW8xIa//mEHMI5OcvsZBK
clAIp7LXzjEjKXIwHwDcTn9pBgDpdOKTHOtJ3JUKx0rWVsDH6wq6iKV/FTVSY5jl
zN+puOEsskF1Lfxn9JsJihAVO3yNsp6RvkKtyNlFazaCVKtDAmkjoh60XNxcNRqr
gCnwdpbgdHP6v/hvZY54ZaJjz6L2e8unNEkYLxDt8cmAyGPgH2XgL7giHIp9jrsQ
aS381gnYwNX6wE1aEikgtY91nqJjwPlibF9avSyYQoMtEqM/1UjTjB2KdD/MitK5
fP0VpvuXpNYZedmyq4UOMwdkiNMGAOrfmOeT0olgLrTMT5H97Cn3Yxbk13uXHNu/
ZUZZNe8s+QtuLfUlKAJtLEUutN33TlWQY522FV0m17S+b80xJib3yZVJteVurrh5
HSWHAM+zghQAvCesg5CLXa2dNMkTCmZKgCBvfDLZuZbjFwnwCI6u/NhOY9egKuUf
SA/je/RXaT8m5VxLYMxwqQXKApzD87fv0tLPlVIEvjEsaf992tFEFSNPcG1l/jpd
5AVXw6kKuf85UkJtYR1x2MkQDrqY1QX/XMw00kt8y9kMZUre19aCArcmor+hDhRJ
E3Gt4QJrD9z/bICESw4b4z2DbgD/Xz9IXsA/r9cKiM1h5QMtXvuhyfVeM01enhxM
GbOH3gjqqGNKysx0UODGEwr6AV9hAd8RWXMchJLaExK9J5SRawSg671ObAU24SdY
vMQ9Z4kAQ2+1ReUZzf3ogSMRZtMT+d18gT6L90/y+APZIaoArLPhebIAGq39HLmJ
26x3z0WAgrpA1kNsjXEXkoiZGPLKIGoe3hqJAbYEGAEKACAWIQTRpm4aI7GCyZgP
eIz7/MgqAV5zMAUCXaWc8gIbDAAKCRD7/MgqAV5zMOn/C/9ugt+HZIwX308zI+QX
c5vDLReuzmJ3ieE0DMO/uNSC+K1XEioSIZP91HeZJ2kbT9nn9fuReuoff0T0Dief
rbwcIQQHFFkrqSp1K3VWmUGp2JrUsXFVdjy/fkBIjTd7c5boWljv/6wAsSfiv2V0
JSM8EFU6TYXxswGjFVfc6X97tJNeIrXL+mpSmPPqy2bztcCCHkWS5lNLWQw+R7Vg
71Fe6yBSNVrqC2/imYG2J9zlowjx1XU63Wdgqp2Wxt0l8OmsB/W80S1fRF5G4SDH
s9HXglXXqPsBRZJYfP+VStm9L5P/sKjCcX6WtZR7yS6G8zj/X767MLK/djANvpPd
NVniEke6hM3CNBXYPAMhQBMWhCulcoz+0lxi8L34rMN+Dsbma96psdUrn7uLaB91
6we0CTfF8qqm7BsVAgalon/UUiuMY80U3ueoj3okiSTiHIjD/YtpXSPioC8nMng7
xqAY9Bwizt4FWgXuLm1a4+So4V9j1TRCXd12Uc2l2RNmgDE=
=miES
-----END PGP PRIVATE KEY BLOCK-----
'''

    alice_key, _ = PGPKey.from_blob(alice_sec)
    bob_key, _ = PGPKey.from_blob(bob_sec)

    msg = PGPMessage.new('this is a test')
    sig1 = alice_key.sign(msg)
    sig2 = bob_key.sign(msg)
    msg |= sig1
    msg |= sig2

    it = iter(msg)
    assert sig2.signer == next(it).signer # OPS 1
    assert sig1.signer == next(it).signer # OPS 2
    next(it) # skip contents
    assert sig1 == next(it)
    assert sig2 == next(it) 
=======

@pytest.mark.regression(issue=341)
def test_spurious_dash_escapes():
    from pgpy import PGPKey, PGPMessage

    message_data = r'''-----BEGIN PGP SIGNED MESSAGE-----
Hash: SHA1,SHA256

- This is stored, literally\!

-----BEGIN PGP SIGNATURE-----
Version: GnuPG/MacGPG2 v2.0.20 (Darwin)

iJwEAQECAAYFAlQaCpEACgkQBM3VPIdAqKYrhwQAyQhwiqrR6oZ5fTBm4JyCOEND
72Kxbaz1i9Qh0jv7DmgRjb4udh95UQ8U0qVnmnhA8E2deKeDcWTS4fzUkU6J9OdH
/GPHpL9QEtOJ7xifzJsnKaNJVynmNMtYOqHQ9gCmXx7jM2ngxbTKBT8YZlSLMUdO
uoUFKrJGv0LWlSWHkeOJARwEAQECAAYFAlQaCpEACgkQKoNNjlkY6IYrhwf/ZnMN
yKIVxGl+5/9oovvgz2MtGt9B09xRg4BqD+lUDshzQUvQIjBXZ7ZEGSWqerRymZDg
ZzHpb1lv9oAOVU8f1qsMQJJkiz7Q+xu5FfgAp0WzMHJNy4QOmB4Kw/7UbTwdUXzw
EzKwbJ8Eg97vJgYdfqUZLu949dwJvyYZzGDdkbrnsaZ8H29XkKXNMlMinDQjvFBR
djgkILl3ZIdC3p+KechV3uYsqwje2qNEo69KukihPhzCe9o6/Yub5gdC+DSQDGl4
uPjk0zXjds4G5J5Jd5g4o7vhDWs8InxX4AcLfD6lH1XQ1VCZBpucun5CVsU3dUAv
yvO7C7FubDu1GUxdbYheBAERCAAGBQJUGgqRAAoJEKXc3JZkUxQOZ+IA/3KI8Mnl
k3jfpRQcvtSYFlU9WZk9SqZX6xirnV7Hloq6AP9ZlivPrJdWmjRyyShkMNgP/c63
cjMX82ahGPUVlyMP4A==
=bcSu
-----END PGP SIGNATURE-----
'''

    key = PGPKey.from_file('tests/testdata/keys/rsa.1.pub.asc')[0]
    message = PGPMessage.from_blob(message_data)
    assert key.verify(message)
>>>>>>> 1e90d70a
<|MERGE_RESOLUTION|>--- conflicted
+++ resolved
@@ -429,7 +429,7 @@
 
     assert pgpsig.created.utctimetuple() == roundtrip.created.utctimetuple()
 
-<<<<<<< HEAD
+
 @pytest.mark.regression
 def test_ops_order():
     from pgpy import PGPKey, PGPMessage
@@ -549,8 +549,8 @@
     assert sig1.signer == next(it).signer # OPS 2
     next(it) # skip contents
     assert sig1 == next(it)
-    assert sig2 == next(it) 
-=======
+    assert sig2 == next(it)
+
 
 @pytest.mark.regression(issue=341)
 def test_spurious_dash_escapes():
@@ -582,5 +582,4 @@
 
     key = PGPKey.from_file('tests/testdata/keys/rsa.1.pub.asc')[0]
     message = PGPMessage.from_blob(message_data)
-    assert key.verify(message)
->>>>>>> 1e90d70a
+    assert key.verify(message)