[metadata]
name = PGPy
version = 0.6.0
author = Michael Greene
author_email = mgreene@securityinnovation.com
maintainer = Security Innovation
maintainer_email = opensource@securityinnovation.com
license = BSD-3-Clause
description = Pretty Good Privacy for Python
keywords = OpenPGP, PGP, Pretty Good Privacy, GPG, GnuPG, openpgp, pgp, gnupg, gpg, encryption, signature
url = https://github.com/SecurityInnovation/PGPy
project_urls =
    Documentation = https://pgpy.readthedocs.io/en/latest/
    Bug Tracker = https://github.com/SecurityInnovation/PGPy/issues
long_description = file: README.rst
long_description_content_type = text/x-rst
classifiers =
    Development Status :: 4 - Beta
    Operating System :: POSIX :: Linux
    Operating System :: MacOS :: MacOS X
    Operating System :: Microsoft :: Windows
    Intended Audience :: Developers
    Programming Language :: Python
    Programming Language :: Python :: 3
    Programming Language :: Python :: 3 :: Only
    Programming Language :: Python :: 3.9
    Programming Language :: Python :: 3.8
    Programming Language :: Python :: 3.7
    Programming Language :: Python :: 3.6
    Programming Language :: Python :: Implementation :: CPython
    Topic :: Security
    Topic :: Security :: Cryptography
    Topic :: Software Development :: Libraries
    Topic :: Software Development :: Libraries :: Python Modules
    License :: OSI Approved :: BSD License

[options]
packages =
    pgpy
    pgpy.packet
    pgpy.packet.subpackets
# TODO: fix support for cryptography >= 38.0.0 (https://github.com/SecurityInnovation/PGPy/issues/402)
install_requires =
    cryptography>=3.3.2
<<<<<<< HEAD
=======
    pyasn1
    sop>=0.5.1
>>>>>>> 0aa4d68e
python_requires = >=3.6

# doc_requires =
#    sphinx
#    sphinx-better-theme


[build_sphinx]
source-dir = docs/source
build-dir = docs/build
all_files = 1

[options.entry_points]
console_scripts =
    sopgpy = pgpy.sopgpy:main<|MERGE_RESOLUTION|>--- conflicted
+++ resolved
@@ -42,11 +42,7 @@
 # TODO: fix support for cryptography >= 38.0.0 (https://github.com/SecurityInnovation/PGPy/issues/402)
 install_requires =
     cryptography>=3.3.2
-<<<<<<< HEAD
-=======
-    pyasn1
     sop>=0.5.1
->>>>>>> 0aa4d68e
 python_requires = >=3.6
 
 # doc_requires =
